--- conflicted
+++ resolved
@@ -1,12 +1,6 @@
+import httpx
 import logging
-<<<<<<< HEAD
 
-import httpx
-=======
-import os
-import requests
-
->>>>>>> 1094b291
 from telegram import Update
 from telegram.constants import ChatAction
 from telegram.ext import Application, MessageHandler, filters, ContextTypes
@@ -14,17 +8,9 @@
 logging.basicConfig(level=logging.INFO)
 log = logging.getLogger(__name__)
 
-<<<<<<< HEAD
-GATEWAY_URL = os.getenv("GATEWAY_URL", "http://api-gateway:8080")
-TOKEN = os.getenv("TELEGRAM_TOKEN")
 
-=======
 GATEWAY_URL = "http://api-gateway:8080"
 TELEGRAM_TOKEN = os.getenv("TELEGRAM_TOKEN")
-
-async def start(update: Update, context: ContextTypes.DEFAULT_TYPE):
-    await update.message.reply_text("Привет! Просто напиши вопрос.")
->>>>>>> 1094b291
 
 async def handle_text(update: Update, context: ContextTypes.DEFAULT_TYPE):
     q = (update.message.text or "").strip()
@@ -32,7 +18,6 @@
         await update.message.reply_text("Пустой запрос :(")
         return
     try:
-<<<<<<< HEAD
         await context.bot.send_chat_action(
             chat_id=update.effective_chat.id, action=ChatAction.TYPING
         )
@@ -40,12 +25,6 @@
             r = await client.post(f"{GATEWAY_URL}/ask", json={"question": q})
             r.raise_for_status()
             ans = r.json().get("answer", "упс, пустой ответ")
-=======
-        await context.bot.send_chat_action(chat_id=update.effective_chat.id, action="typing")
-        r = requests.post(f"{GATEWAY_URL}/ask", json={"question": q}, timeout=60)
-        r.raise_for_status()
-        ans = r.json().get("answer", "Упс, пустой ответ")
->>>>>>> 1094b291
         await update.message.reply_text(ans)
     except Exception:
         log.exception("gateway error")
