name: yandexgpt-bot

networks:
  app-net:
    driver: bridge

volumes:
  rag-cache:

services:
  security-svc:
    build: { context: ., dockerfile: services/security/Dockerfile }
    container_name: security-svc
    restart: unless-stopped
    read_only: true
    tmpfs: [/tmp]
    security_opt: ["no-new-privileges:true"]
    cap_drop: ["ALL"]
    mem_limit: "128m"
    cpus: "0.20"
    pids_limit: 128
    logging: { driver: "local", options: { max-size: "10m", max-file: "5" } }
    command: ["uvicorn","app:app","--host","0.0.0.0","--port","8080","--workers","1","--limit-concurrency","60","--timeout-keep-alive","15","--proxy-headers","--forwarded-allow-ips","*"]    
    networks:
      app-net:
        aliases: [ security-svc ]
    healthcheck:
      test: ["CMD-SHELL", "curl -fsS http://localhost:8080/health || exit 1"]
      interval: 15s
      timeout: 3s
      retries: 10
      start_period: 10s

  moderation-svc:
    build: { context: ., dockerfile: services/moderation/Dockerfile }
    container_name: moderation-svc
    restart: unless-stopped
    read_only: true
    tmpfs: [/tmp]
    security_opt: ["no-new-privileges:true"]
    cap_drop: ["ALL"]
    mem_limit: "384m"
    cpus: "0.40"
    pids_limit: 256
    logging: { driver: "local", options: { max-size: "10m", max-file: "5" } }
    command: ["uvicorn","app:app","--host","0.0.0.0","--port","8080","--workers","1","--limit-concurrency","60","--timeout-keep-alive","15","--proxy-headers","--forwarded-allow-ips","*"]     
    networks:
      app-net:
        aliases: [ moderation-svc ]
    environment:
      FOLDER_ID: ${FOLDER_ID}
      SERVICE_ACCOUNT_ID: ${SERVICE_ACCOUNT_ID}
      KEY_ID: ${KEY_ID}
      PRIVATE_KEY: ${PRIVATE_KEY}
      MODEL_URI: ${MODERATION_MODEL_URI:-}
      TEMPERATURE: ${MODERATION_TEMPERATURE:-0.1}
      MAX_TOKENS: ${MODERATION_MAX_TOKENS:-20}
      MAX_INPUT_CHARS: ${MODERATION_MAX_INPUT_CHARS:-8000}
    depends_on:
      security-svc:
        condition: service_healthy
    healthcheck:
      test: ["CMD-SHELL", "curl -fsS http://localhost:8080/health || exit 1"]
      interval: 15s
      timeout: 5s
      retries: 10
      start_period: 10s

  rag-svc:
    build: { context: ., dockerfile: services/rag/Dockerfile }
    container_name: rag-svc
    restart: unless-stopped
    networks:
      app-net:
        aliases: [ rag-svc ]
    security_opt:
      - no-new-privileges:true
    cap_drop:
      - ALL
    # Минимально необходимые способности, чтобы entrypoint мог поправить владельцев и перейти на appuser
    cap_add:
      - SETUID
      - SETGID
      - CHOWN
      - FOWNER
    mem_limit: "1200m"
    cpus: "1.00"
    pids_limit: 512
    logging: { driver: "local", options: { max-size: "10m", max-file: "5" } }
    environment:
      S3_ACCESS_KEY: ${S3_ACCESS_KEY}
      S3_SECRET_KEY: ${S3_SECRET_KEY}
      S3_BUCKET: ${S3_BUCKET}
      S3_PREFIX: ${S3_PREFIX}
<<<<<<< HEAD
      S3_ENDPOINT_URL: ${S3_ENDPOINT_URL:-https://storage.yandexcloud.net}
      S3_REGION: ${S3_REGION:-ru-central1}
      EMB_MODEL: ${EMB_MODEL:-sentence-transformers/distiluse-base-multilingual-cased-v2}
      CHUNK_SIZE: ${CHUNK_SIZE:-600}
      CHUNK_OVERLAP: ${CHUNK_OVERLAP:-200}
      MAX_FILES: ${RAG_MAX_FILES:-2000}
      MAX_CONTEXT_CHARS: ${RAG_MAX_CONTEXT_CHARS:-3000}
      APP_USER: appuser
      APP_UID: "1000"
      APP_GID: "1000"
=======
>>>>>>> 236ed863
    volumes:
      - ./services/rag/vectorstore_faiss:/data/vectorstore_faiss
      - rag-cache:/app/.cache
    depends_on:
      security-svc:
        condition: service_healthy
    healthcheck:
      test: ["CMD-SHELL", "curl -fsS http://localhost:8080/health || exit 1"]
      interval: 20s
      timeout: 5s
      retries: 15
      start_period: 60s



  api-gateway:
    build: { context: ., dockerfile: services/gateway/Dockerfile }
    
    restart: unless-stopped
    read_only: true
    tmpfs: [/tmp]
    security_opt: ["no-new-privileges:true"]
    cap_drop: ["ALL"]
    mem_limit: "256m"
    cpus: "0.50"
    pids_limit: 256
    logging: { driver: "local", options: { max-size: "10m", max-file: "5" } }
    command: ["uvicorn","app:app","--host","0.0.0.0","--port","8080","--workers","1","--limit-concurrency","60","--timeout-keep-alive","15","--proxy-headers","--forwarded-allow-ips","*"]     
    networks:
      app-net:
        aliases: [ api-gateway ]
    environment:
      FOLDER_ID: ${FOLDER_ID}
      SERVICE_ACCOUNT_ID: ${SERVICE_ACCOUNT_ID}
      KEY_ID: ${KEY_ID}
      PRIVATE_KEY: ${PRIVATE_KEY}
      MODEL_URI: ${GATEWAY_MODEL_URI:-}
      TEMPERATURE: ${GATEWAY_TEMPERATURE:-0.6}
      MAX_TOKENS: ${GATEWAY_MAX_TOKENS:-1000}
      MAX_QUESTION_CHARS: ${GATEWAY_MAX_QUESTION_CHARS:-8000}
    depends_on:
      security-svc:
        condition: service_healthy
      moderation-svc:
        condition: service_healthy
      rag-svc:
        condition: service_healthy
    healthcheck:
      test: ["CMD-SHELL", "curl -fsS http://localhost:8080/health || exit 1"]
      interval: 15s
      timeout: 3s
      retries: 10
      start_period: 10s

  telegram-bot:
    build: { context: ., dockerfile: services/telegram-bot/Dockerfile }
    container_name: telegram-bot
    restart: unless-stopped
    read_only: true
    tmpfs: [/tmp]
    security_opt: ["no-new-privileges:true"]
    cap_drop: ["ALL"]
    mem_limit: "128m"
    cpus: "0.15"
    pids_limit: 128
    logging: { driver: "local", options: { max-size: "10m", max-file: "5" } }     
    networks:
      app-net:
        aliases: [ telegram-bot ]
    environment:
      TELEGRAM_TOKEN: ${TELEGRAM_TOKEN}
<<<<<<< HEAD
      GATEWAY_URL: ${GATEWAY_URL:-http://api-gateway:8080}
      MAX_QUESTION_CHARS: ${TG_MAX_QUESTION_CHARS:-8000}
      REQUEST_TIMEOUT_S: ${TG_REQUEST_TIMEOUT_S:-60}
      RETRIES: ${TG_RETRIES:-1}
      HTTPX_LOG_LEVEL: warning
=======
>>>>>>> 236ed863
    depends_on:
      api-gateway:
        condition: service_healthy<|MERGE_RESOLUTION|>--- conflicted
+++ resolved
@@ -77,7 +77,6 @@
       - no-new-privileges:true
     cap_drop:
       - ALL
-    # Минимально необходимые способности, чтобы entrypoint мог поправить владельцев и перейти на appuser
     cap_add:
       - SETUID
       - SETGID
@@ -92,7 +91,6 @@
       S3_SECRET_KEY: ${S3_SECRET_KEY}
       S3_BUCKET: ${S3_BUCKET}
       S3_PREFIX: ${S3_PREFIX}
-<<<<<<< HEAD
       S3_ENDPOINT_URL: ${S3_ENDPOINT_URL:-https://storage.yandexcloud.net}
       S3_REGION: ${S3_REGION:-ru-central1}
       EMB_MODEL: ${EMB_MODEL:-sentence-transformers/distiluse-base-multilingual-cased-v2}
@@ -103,8 +101,7 @@
       APP_USER: appuser
       APP_UID: "1000"
       APP_GID: "1000"
-=======
->>>>>>> 236ed863
+
     volumes:
       - ./services/rag/vectorstore_faiss:/data/vectorstore_faiss
       - rag-cache:/app/.cache
@@ -122,7 +119,6 @@
 
   api-gateway:
     build: { context: ., dockerfile: services/gateway/Dockerfile }
-    
     restart: unless-stopped
     read_only: true
     tmpfs: [/tmp]
@@ -176,14 +172,11 @@
         aliases: [ telegram-bot ]
     environment:
       TELEGRAM_TOKEN: ${TELEGRAM_TOKEN}
-<<<<<<< HEAD
       GATEWAY_URL: ${GATEWAY_URL:-http://api-gateway:8080}
       MAX_QUESTION_CHARS: ${TG_MAX_QUESTION_CHARS:-8000}
       REQUEST_TIMEOUT_S: ${TG_REQUEST_TIMEOUT_S:-60}
       RETRIES: ${TG_RETRIES:-1}
       HTTPX_LOG_LEVEL: warning
-=======
->>>>>>> 236ed863
     depends_on:
       api-gateway:
         condition: service_healthy